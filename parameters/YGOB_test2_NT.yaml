--- conflicted
+++ resolved
@@ -21,17 +21,8 @@
      # Iqtree
      ### Check allocation requirements (these are random guesses)
      - &iqtree_exec           'iqtree'
-<<<<<<< HEAD
-<<<<<<< HEAD
      - &iqtree_slurm_options  '--mem=1G --time=00:20:00'
-     - &iqtree_options        '-m MFP -bb 1000 -wbt'
-=======
-     - &iqtree_slurm_options  '--mem=8G --time=08:00:00'
-=======
-     - &iqtree_slurm_options  '--mem=1G --time=00:20:00'
->>>>>>> 923a43c4
      - &iqtree_options        '-m MFP -bb 1000 -wbtl'
->>>>>>> aa71fd646f8dbd12371eb19b7c0d427b044bbe43
      # GeneRax
      - &generax_exec            !join [*run_dir_bin, 'GeneRax', 'build', 'bin', 'generax']
      - &generax_slurm_options   '--mem-per-cpu=4G --time=12:00:00 --ntasks=100'
