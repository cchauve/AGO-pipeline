--- conflicted
+++ resolved
@@ -350,19 +350,11 @@
     '''
     input: path to family indexed file, family2genes map, genes2family map, name getting function
     output:
-<<<<<<< HEAD
     - no error: 0,[missing families]
     - error:    1,[unknown families]
     - error:    2,dict(fam_id -> [missing objects,unknown objects])
     - error:    3,dict(fam_id -> [missing species,unknown species])
     - error:    4,[missing files]
-=======
-    - no error: 0,[]
-    - error:    1,[list of families with no object file,list of object files with no family]
-    - error:    2,[list of genes in families not in objects,list of genes in objects not in families]
-    - error:    3,list of missing sequences files
-    - error:    4,[list of species not in objects file,list of species in objects not in species]
->>>>>>> 88448359
     '''
     family2objects_file = _data_create_map(in_file)
     # Checking for unknown/missing families
@@ -371,7 +363,6 @@
     else:  missing_families = families_diff[0]
     # Checking missing files
     missing_files = [f for f in family2objects_file.values() if not os.path.isfile(f)]
-<<<<<<< HEAD
     if len(missing_files)>0: return 4,missing_files
     # Checking species
     species_errors = {}
@@ -391,25 +382,6 @@
         if len(genes_diff[0]+genes_diff[1])>0:
             genes_errors[fam_id] = genes_diff
     if len(genes_errors.keys())>0: return 2,genes_errors
-=======
-    if len(missing_files)>0:
-        return 3,missing_files
-    # Checking species
-    in_species_list = []
-    if get_species_list is not None:
-        for family,object_file in family2objects_file.items():
-            in_species_list += [s for s in get_species_list(object_file) if s not in in_species_list]
-        species_check,species_errors = _data_compare_lists(species_list,in_species_list)
-        if not species_check:
-            return 4,species_errors
-    # Checking genes names
-    genes_names = [
-        g for family in family2objects_file.keys() for g in get_genes_names(family2objects_file[family]) 
-    ]
-    genes_check,genes_errors = _data_compare_lists(genes2family_map.keys(),genes_names)
-    if not genes_check:
-        return 2,genes_errors
->>>>>>> 88448359
     # No error
     return 0,missing_families
     
@@ -418,17 +390,10 @@
     '''
     input: path to sequences file, family2genes map, genes2family map
     output:
-<<<<<<< HEAD
     - no error: 0,[missing files]
     - error:    1,[list of sequence file with no family]
     - error:    2,dict(fam_id -> [missing genes,unknown genes])
     - error:    4,[missing files]
-=======
-    - no error: 0,[]
-    - error:    1,[list of families with no sequence file,list of sequence file with no family]
-    - error:    2,[list of genes in families not in sequences,list of genes in sequences not in families]
-    - error:    3,list of missing sequences files
->>>>>>> 88448359
     '''
     return _data_check_family_indexed_file(in_sequences_file, family2genes_map, genes2family_map, [], None, fasta_get_names)
 
@@ -437,17 +402,10 @@
     '''
     input: path to alignments file, family2genes map, genes2family map
     output:
-<<<<<<< HEAD
     - no error: 0,[missing files]
     - error:    1,[list of alignment file with no family]
     - error:    2,dict(fam_id -> [missing genes,unknown genes])
     - error:    4,[missing files]
-=======
-    - no error: 0,[]
-    - error:    1,[list of families with no alignment file,list of alignment file with no family]
-    - error:    2,[list of genes in families not in alignments,list of genes in alignments not in families]
-    - error:    3,list of missing alignment files
->>>>>>> 88448359
     '''
     return _data_check_family_indexed_file(in_alignments_file, family2genes_map, genes2family_map, [], None, fasta_get_names)
 
@@ -469,32 +427,12 @@
     '''
     input: path to reconciliations file, family2genes map, genes2family map, lis of species
     output:
-<<<<<<< HEAD
-    - no error: 0,[missing files]
-    - error:    1,[list of gene trees file with no family]
-    - error:    2,dict(fam_id -> [missing genes,unknown genes])
-    - error:    4,[missing files]
-    '''
-    return _data_check_family_indexed_file(in_gene_trees_file, family2genes_map, genes2family_map, [], None, newick_get_gene_trees_leaves)
-
-''' Check reconciliation file '''
-def data_check_reconciliations_file(in_reconciliations_file, family2genes_map, genes2family_map, species_list):
-    '''
-    input: path to reconciliations file, family2genes map, genes2family map, lis of species
-    output:
     - no error: 0,[missing files]
     - error:    1,[list of gene trees file with no family]
     - error:    2,dict(fam_id -> [missing objects,unknown objects])
     - error:    3,dict(fam_id -> [missing species,unknwon species])
     - error:    4,[missing files]
     '''
-=======
-    - no error: 0,[]
-    - error:    1,[list of families with no gene trees file,list of gene trees file with no family]
-    - error:    2,[list of genes in families not in gene trees,list of genes in gene trees not in families]
-    - error:    3,list of missing reconciliations files
-    '''
->>>>>>> 88448359
     return _data_check_family_indexed_file(in_reconciliations_file, family2genes_map, genes2family_map, species_list, xml_get_species, xml_get_extant_leaves)
 
 
@@ -503,15 +441,8 @@
     in_species_tree = sys.argv[1]
     in_families = sys.argv[2]
     in_gene_orders = sys.argv[3]
-<<<<<<< HEAD
-    in_sequences = sys.argv[4]
     in_data = sys.argv[4]
     in_data_type = sys.argv[5]
-    
-=======
-    in_data = sys.argv[4]
-    in_data_type = sys.argv[5]
->>>>>>> 88448359
     # Species tree
     check_st,st_out = data_check_species_tree(in_species_tree)
     if check_st != 0:
@@ -521,15 +452,9 @@
         extant_species_list,species_list = st_out[0],st_out[1]
         print('SUCCESS\tSPECIES TREE')
     # Families
-<<<<<<< HEAD
     check_fam,fam_out = data_check_families(in_families, species_list, '|')
     if check_fam == 1:
         print(f'ERROR\tFAMILIES\tfamilies names\t{",".join(fam_out)}')
-=======
-    check_fam,fam_out = data_check_families(in_families, extant_species_list, '|')
-    if check_fam == 1:        
-        print(f'ERROR\tFAMILIES\tfamilies names\t{fam_out}')
->>>>>>> 88448359
         exit(1)
     elif check_fam == 2:
         print(f'ERROR\tFAMILIES\tgenes names\t{f",".join(fam_out)}')
@@ -572,21 +497,13 @@
             print(f'ERROR\t{data_type}\t{elt}\n\t{out_str}')
             exit(1)
         elif check_code == 4:
-<<<<<<< HEAD
             print(f'ERROR\t{data_type}\tmissing_files\n\t{",".join(check_out)}')
         elif check_code == 0 and len(check_out)>0:
             out_str = "\n\t".join(check_out)
             print(f'WARNING\t{data_type}\tmissing families\n\t{out_str}')
         else:
             print(f'SUCCESS\t{data_type}')
-
-=======
-            print(f'ERROR\t{data_type}\tspecies\n\t{check_out[0]}\n\t{check_out[1]}')
-            exit(1)            
-        else:
-            print(f'SUCCESS\t{data_type}')
         
->>>>>>> 88448359
     if in_data_type == 'sequences':
         seq_check,seq_out = data_check_sequences_file(in_data, f2g_map, g2f_map)
         print_check_data(seq_check,seq_out,'SEQUENCES')        
@@ -598,12 +515,8 @@
         print_check_data(gts_check,gts_out,'GENE TREES')
     elif in_data_type == 'reconciliations':
         rec_check,rec_out = data_check_reconciliations_file(in_data, f2g_map, g2f_map, species_list)        
-<<<<<<< HEAD
         print_check_data(rec_check,rec_out,'RECONCILIATIONS')           
-            
-=======
-        print_check_data(rec_check,rec_out,'RECONCILIATIONS')                
->>>>>>> 88448359
+
 
 if __name__ == "__main__":
     main()